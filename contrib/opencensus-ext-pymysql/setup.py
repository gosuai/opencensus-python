# Copyright 2019, OpenCensus Authors
#
# Licensed under the Apache License, Version 2.0 (the "License");
# you may not use this file except in compliance with the License.
# You may obtain a copy of the License at
#
#     http://www.apache.org/licenses/LICENSE-2.0
#
# Unless required by applicable law or agreed to in writing, software
# distributed under the License is distributed on an "AS IS" BASIS,
# WITHOUT WARRANTIES OR CONDITIONS OF ANY KIND, either express or implied.
# See the License for the specific language governing permissions and
# limitations under the License.

from setuptools import find_packages
from setuptools import setup
from version import __version__

setup(
    name='opencensus-ext-pymysql',
    version=__version__,  # noqa
    author='OpenCensus Authors',
    author_email='census-developers@googlegroups.com',
    classifiers=[
        'Intended Audience :: Developers',
        'Development Status :: 3 - Alpha',
        'Intended Audience :: Developers',
        'License :: OSI Approved :: Apache Software License',
        'Programming Language :: Python',
        'Programming Language :: Python :: 2',
        'Programming Language :: Python :: 2.7',
        'Programming Language :: Python :: 3',
        'Programming Language :: Python :: 3.4',
        'Programming Language :: Python :: 3.5',
        'Programming Language :: Python :: 3.6',
        'Programming Language :: Python :: 3.7',
    ],
    description='OpenCensus PyMySQL Integration',
    include_package_data=True,
    long_description=open('README.rst').read(),
    install_requires=[
        'PyMySQL >= 0.7.11, < 1.0.0',
        'opencensus >= 0.3.0, < 1.0.0',
<<<<<<< HEAD
        'opencensus-ext-dbapi >= 0.1.dev0, < 1.0.0',
=======
        'opencensus-ext-dbapi >= 0.1.0, < 1.0.0',
>>>>>>> 42e0c013
    ],
    extras_require={},
    license='Apache-2.0',
    packages=find_packages(exclude=('tests',)),
    namespace_packages=[],
    url='https://github.com/census-instrumentation/opencensus-python/tree/master/contrib/opencensus-ext-pymysql',
    zip_safe=False,
)<|MERGE_RESOLUTION|>--- conflicted
+++ resolved
@@ -41,11 +41,7 @@
     install_requires=[
         'PyMySQL >= 0.7.11, < 1.0.0',
         'opencensus >= 0.3.0, < 1.0.0',
-<<<<<<< HEAD
-        'opencensus-ext-dbapi >= 0.1.dev0, < 1.0.0',
-=======
         'opencensus-ext-dbapi >= 0.1.0, < 1.0.0',
->>>>>>> 42e0c013
     ],
     extras_require={},
     license='Apache-2.0',
